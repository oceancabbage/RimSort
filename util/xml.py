--- conflicted
+++ resolved
@@ -12,10 +12,7 @@
     :param path: path to the xml file
     :return: json dict of xml file contents
     """
-<<<<<<< HEAD
     print("Parsing: " + path)
-=======
->>>>>>> 6205165a
     data = {}
     if os.path.exists(path):
         with open(path, encoding="utf-8") as f:
