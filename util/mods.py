--- conflicted
+++ resolved
@@ -6,14 +6,10 @@
 from typing import Any, Dict, List, Optional, Tuple
 
 from PySide2.QtWidgets import *
-
-<<<<<<< HEAD
-from util.schema import validate_mods_config_format
-from util.error import show_warning
-=======
-from util.error import show_warning
+import json
+import platform
+from util.error import show_warning, show_fatal_error
 from util.exception import InvalidModsConfigFormat
->>>>>>> 51be6a87
 from util.xml import non_utf8_xml_path_to_json, xml_path_to_json
 
 logger = logging.getLogger(__name__)
@@ -49,11 +45,7 @@
         logger.warning(
             f"Could not find data for the list of active mods: {invalid_mods}"
         )
-<<<<<<< HEAD
         list_of_violating_mods = ""
-=======
-        warning_message = "The following list of mods could not be loaded\nDid you set your game install and workshop/local mods path correctly?:"
->>>>>>> 51be6a87
         for invalid_mod in invalid_mods:
             list_of_violating_mods = list_of_violating_mods + f"* {invalid_mod}\n"
         show_warning(
@@ -84,10 +76,7 @@
         # Iterate through each item in the workshop folder
         files_scanned = []
         dirs_scanned = []
-<<<<<<< HEAD
         invalid_dirs = []
-=======
->>>>>>> 51be6a87
         for file in os.scandir(mods_path):
             if file.is_dir():  # Mods are contained in folders
                 dirs_scanned.append(file.name)
@@ -124,10 +113,7 @@
                     logger.warning(
                         "^ this may not be an issue, as workshop sometimes forgets to delete unsubscribed mod folders."
                     )
-<<<<<<< HEAD
                     invalid_dirs.append(file.name)
-=======
->>>>>>> 51be6a87
                 else:
                     mod_data_path = os.path.join(
                         file.path, about_folder_name, about_file_name
@@ -183,13 +169,10 @@
                 files_scanned.append(file.name)
         logger.info(f"Scanned the following files in mods path: {files_scanned}")
         logger.info(f"Scanned the following dirs in mods path: {dirs_scanned}")
-<<<<<<< HEAD
         if invalid_dirs:
             logger.warning(
                 f"The following scanned dirs did not contain mod info: {invalid_dirs}"
             )
-=======
->>>>>>> 51be6a87
     else:
         logger.error(f"The provided mods path does not exist: {mods_path}")
         if mods_path:
@@ -759,7 +742,6 @@
     """
     logger.info(f"Getting active mods with Config Path: {config_path}")
     mod_data = xml_path_to_json(config_path)
-<<<<<<< HEAD
     if validate_mods_config_format(mod_data):
         empty_active_mods_dict = {}
         for package_id in mod_data["ModsConfigData"]["activeMods"]["li"]:
@@ -769,26 +751,6 @@
         )
         return empty_active_mods_dict
     logger.error(f"Unable to get active mods from config with read data: {mod_data}")
-=======
-    if mod_data:
-        if mod_data.get("ModsConfigData"):
-            if mod_data["ModsConfigData"].get("activeMods"):
-                if mod_data["ModsConfigData"]["activeMods"].get("li"):
-                    empty_active_mods_dict = {}
-                    for package_id in mod_data["ModsConfigData"]["activeMods"]["li"]:
-                        empty_active_mods_dict[package_id.lower()] = {}
-                    logger.info(
-                        f"Returning empty active mods dict with {len(empty_active_mods_dict)} entries"
-                    )
-                    return empty_active_mods_dict
-        logger.error(f"Invalid ModsConfig.xml format: {mod_data}")
-        # TODO: show warning invalid mods config format
-        return {}
-    logger.error(f"Empty ModsConfig.xml: {mod_data}")
-    show_warning(
-        f"Unable to get data for active mods.\nThe path [{config_path}] is invalid.\nCheck that your paths are set correctly."
-    )
->>>>>>> 51be6a87
     return {}
 
 
