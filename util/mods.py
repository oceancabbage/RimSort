--- conflicted
+++ resolved
@@ -113,7 +113,6 @@
     mod_data = xml_path_to_json(path)
     try:
         if mod_data:
-<<<<<<< HEAD
             if mod_data["ModsConfigData"]["knownExpansions"] is None:
                 return {}
             else:
@@ -123,13 +122,6 @@
                         for package_id in mod_data["ModsConfigData"]["knownExpansions"][
                             "li"
                         ]
-=======
-            return dict(
-                [
-                    (package_id.lower(), {})
-                    for package_id in mod_data["ModsConfigData"]["knownExpansions"][
-                        "li"
->>>>>>> 74bc6f40
                     ]
                 )
         return {}
