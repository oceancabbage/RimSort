from PySide2.QtWidgets import *
from typing import Optional
<<<<<<< HEAD
=======

import logging

logger = logging.getLogger(__name__)
>>>>>>> 5590ad10


def show_information(
    text: Optional[str] = None,
    information: Optional[str] = None,
    details: Optional[str] = None,
) -> None:
    """
    Displays a warning message box displaying the input string.

    :param warning_message: the warning message to display
    """
<<<<<<< HEAD
=======
    logger.info(f"Showing information box with input: [{text}], [{information}], [{details}]")
>>>>>>> 5590ad10
    # Set up the message box
    info_message_box = QMessageBox()
    info_message_box.setIcon(QMessageBox.Warning)
    info_message_box.setWindowTitle("Information")

    # Add text
    if text is None:
        info_message_box.setText("RimSort has alerted!")
    else:
        info_message_box.setText(text)
    if information is None:
        info_message_box.setInformativeText(
            "This is an informational alert. Nothing has gone wrong, but if "
            "you are seeing this message that means we forgot to put proper "
            "information here. Please let us know at https://github.com/oceancabbage/RimSort."
        )
    else:
        info_message_box.setInformativeText(information)

    if details is not None:
        info_message_box.setDetailedText(details)

    # Show the message box
<<<<<<< HEAD
=======
    logger.info("Finished showing information box")
>>>>>>> 5590ad10
    info_message_box.exec_()


def show_warning(
    text: Optional[str] = None,
    information: Optional[str] = None,
    details: Optional[str] = None,
) -> None:
    """
    Displays a warning message box displaying the input string.

    :param warning_message: the warning message to display
    """
<<<<<<< HEAD
=======
    logger.info(f"Showing warning box with input: [{text}], [{information}], [{details}]")
>>>>>>> 5590ad10
    # Set up the message box
    warning_message_box = QMessageBox()
    warning_message_box.setIcon(QMessageBox.Warning)
    warning_message_box.setWindowTitle("Warning")

    # Add text
    if text is None:
        warning_message_box.setText("Unexpected Behavior")
    else:
        warning_message_box.setText(text)
    if information is None:
        warning_message_box.setInformativeText(
            "RimSort has encountered a non-fatal uncaught exception. "
            "Please reach out to us at https://github.com/oceancabbage/RimSort "
            "with the Stack Trace below."
        )
    else:
        warning_message_box.setInformativeText(information)

    if details is not None:
        warning_message_box.setDetailedText(details)

    # Show the message box
<<<<<<< HEAD
=======
    logger.info("Finished showing warning box")
>>>>>>> 5590ad10
    warning_message_box.exec_()


def show_fatal_error(
    text: Optional[str] = None,
    information: Optional[str] = None,
    details: Optional[str] = None,
) -> None:
    """
    Displays a critical error message box, containing text,
    information, and details. Currently only called if there
    are any hard exceptions that cause the main app exec
    loop to stop functoning.

    :param text: text to display
    :param information: more verbose, informational text to display
    :param details: details to show in a scroll box
    """
<<<<<<< HEAD
=======
    logger.info(f"Showing fatal error box with input: [{text}], [{information}], [{details}]")
>>>>>>> 5590ad10
    # Set up the message box
    fatal_message_box = QMessageBox()
    fatal_message_box.setIcon(QMessageBox.Critical)
    fatal_message_box.setWindowTitle("Fatal Error")

    # Add text
    if text is None:
        fatal_message_box.setText("Fatal Error")
    else:
        fatal_message_box.setText(text)
    if information is None:
        fatal_message_box.setInformativeText(
            "RimSort has encountered a fatal uncaught exception. "
            "Please reach out to us at https://github.com/oceancabbage/RimSort "
            "with the Stack Trace below."
        )
    else:
        fatal_message_box.setInformativeText(information)

    if details is not None:
        fatal_message_box.setDetailedText(details)

    # Show the message box
<<<<<<< HEAD
=======
    logger.info("Finished showing fatal error box")
>>>>>>> 5590ad10
    fatal_message_box.exec_()<|MERGE_RESOLUTION|>--- conflicted
+++ resolved
@@ -1,12 +1,9 @@
 from PySide2.QtWidgets import *
 from typing import Optional
-<<<<<<< HEAD
-=======
 
 import logging
 
 logger = logging.getLogger(__name__)
->>>>>>> 5590ad10
 
 
 def show_information(
@@ -19,10 +16,7 @@
 
     :param warning_message: the warning message to display
     """
-<<<<<<< HEAD
-=======
     logger.info(f"Showing information box with input: [{text}], [{information}], [{details}]")
->>>>>>> 5590ad10
     # Set up the message box
     info_message_box = QMessageBox()
     info_message_box.setIcon(QMessageBox.Warning)
@@ -46,10 +40,7 @@
         info_message_box.setDetailedText(details)
 
     # Show the message box
-<<<<<<< HEAD
-=======
     logger.info("Finished showing information box")
->>>>>>> 5590ad10
     info_message_box.exec_()
 
 
@@ -63,10 +54,7 @@
 
     :param warning_message: the warning message to display
     """
-<<<<<<< HEAD
-=======
     logger.info(f"Showing warning box with input: [{text}], [{information}], [{details}]")
->>>>>>> 5590ad10
     # Set up the message box
     warning_message_box = QMessageBox()
     warning_message_box.setIcon(QMessageBox.Warning)
@@ -90,10 +78,7 @@
         warning_message_box.setDetailedText(details)
 
     # Show the message box
-<<<<<<< HEAD
-=======
     logger.info("Finished showing warning box")
->>>>>>> 5590ad10
     warning_message_box.exec_()
 
 
@@ -112,10 +97,7 @@
     :param information: more verbose, informational text to display
     :param details: details to show in a scroll box
     """
-<<<<<<< HEAD
-=======
     logger.info(f"Showing fatal error box with input: [{text}], [{information}], [{details}]")
->>>>>>> 5590ad10
     # Set up the message box
     fatal_message_box = QMessageBox()
     fatal_message_box.setIcon(QMessageBox.Critical)
@@ -139,8 +121,8 @@
         fatal_message_box.setDetailedText(details)
 
     # Show the message box
-<<<<<<< HEAD
-=======
     logger.info("Finished showing fatal error box")
->>>>>>> 5590ad10
+    fatal_message_box.exec_()
+
+    # Show the message box
     fatal_message_box.exec_()