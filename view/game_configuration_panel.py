--- conflicted
+++ resolved
@@ -94,13 +94,9 @@
         self.game_folder_line = QLineEdit()
         self.game_folder_line.setReadOnly(True)
         self.game_folder_line.setClearButtonEnabled(True)
-<<<<<<< HEAD
-        self.game_folder_line_clear_button = self.game_folder_line.findChild(QToolButton)
-=======
         self.game_folder_line_clear_button = self.game_folder_line.findChild(
             QToolButton
         )
->>>>>>> 6a3142b4
         self.game_folder_line_clear_button.setEnabled(True)
         self.game_folder_line_clear_button.clicked.connect(self.clear_game_folder_line)
         self.game_folder_line.setPlaceholderText("Unknown")
@@ -122,11 +118,6 @@
         self.config_folder_line = QLineEdit()
         self.config_folder_line.setReadOnly(True)
         self.config_folder_line.setClearButtonEnabled(True)
-<<<<<<< HEAD
-        self.config_folder_line_clear_button = self.config_folder_line.findChild(QToolButton)
-        self.config_folder_line_clear_button.setEnabled(True)
-        self.config_folder_line_clear_button.clicked.connect(self.clear_config_folder_line)
-=======
         self.config_folder_line_clear_button = self.config_folder_line.findChild(
             QToolButton
         )
@@ -134,7 +125,6 @@
         self.config_folder_line_clear_button.clicked.connect(
             self.clear_config_folder_line
         )
->>>>>>> 6a3142b4
         self.config_folder_line.setPlaceholderText("Unknown")
         self.config_folder_line.setToolTip(
             "The this directory contains the ModsConfig.xml file, which\n"
@@ -157,11 +147,6 @@
         self.workshop_folder_line = QLineEdit()
         self.workshop_folder_line.setReadOnly(True)
         self.workshop_folder_line.setClearButtonEnabled(True)
-<<<<<<< HEAD
-        self.workshop_folder_line_clear_button = self.workshop_folder_line.findChild(QToolButton)
-        self.workshop_folder_line_clear_button.setEnabled(True)
-        self.workshop_folder_line_clear_button.clicked.connect(self.clear_workshop_folder_line)
-=======
         self.workshop_folder_line_clear_button = self.workshop_folder_line.findChild(
             QToolButton
         )
@@ -169,7 +154,6 @@
         self.workshop_folder_line_clear_button.clicked.connect(
             self.clear_workshop_folder_line
         )
->>>>>>> 6a3142b4
         self.workshop_folder_line.setPlaceholderText("Unknown")
         self.workshop_folder_line.setToolTip(
             "The Steam Workshop Mods directory contains mods downloaded from Steam.\n"
@@ -191,11 +175,6 @@
         self.local_folder_line = QLineEdit()
         self.local_folder_line.setReadOnly(True)
         self.local_folder_line.setClearButtonEnabled(True)
-<<<<<<< HEAD
-        self.local_folder_line_clear_button = self.local_folder_line.findChild(QToolButton)
-        self.local_folder_line_clear_button.setEnabled(True)
-        self.local_folder_line_clear_button.clicked.connect(self.clear_local_folder_line)
-=======
         self.local_folder_line_clear_button = self.local_folder_line.findChild(
             QToolButton
         )
@@ -203,7 +182,6 @@
         self.local_folder_line_clear_button.clicked.connect(
             self.clear_local_folder_line
         )
->>>>>>> 6a3142b4
         self.local_folder_line.setPlaceholderText("Unknown")
         self.local_folder_line.setToolTip(
             "The Local Mods directory contains downloaded mod folders.\n"
@@ -274,15 +252,11 @@
         self.initialize_storage()
 
         # SIGNALS AND SLOTS
-<<<<<<< HEAD
-        self.settings_panel.settings_signal.connect(self.delete_all_paths_data)  # Actionsdelete_all_paths_data
-=======
         self.settings_panel.settings_signal.connect(
             self.delete_all_paths_data
         )  # Actionsdelete_all_paths_data
 
         logger.info("Finished GameConfiguration initialization")
->>>>>>> 6a3142b4
 
     @property
     def panel(self):
@@ -295,24 +269,17 @@
         not throw a fatal error trying to load mods until the
         user has had a chance to set paths.
         """
-<<<<<<< HEAD
-=======
         logger.info("Checking if essential paths are set")
         logger.info(f"Game Folder path: [{self.game_folder_line.text()}]")
         logger.info(f"Config Folder path: [{self.config_folder_line.text()}]")
->>>>>>> 6a3142b4
         if (
             not self.game_folder_line.text()
             or not self.config_folder_line.text()
             # or not self.workshop_folder_line.text()
         ):
-<<<<<<< HEAD
-            return False
-=======
             logger.info("Or or more paths not set, returning False")
             return False
         logger.info("Paths have been set, returning True")
->>>>>>> 6a3142b4
         return True
 
     def initialize_storage(self) -> None:
@@ -326,10 +293,6 @@
         storage_path = QStandardPaths.writableLocation(
             QStandardPaths.AppLocalDataLocation
         )
-<<<<<<< HEAD
-        if not os.path.exists(storage_path):
-                
-=======
         logger.info(f"Determined storage path: {storage_path}")
         if not os.path.exists(storage_path):
             logger.info(f"Storage path [{storage_path}] does not exist")
@@ -340,7 +303,6 @@
             )
             show_information(text="Welcome to RimSort!", information=information)
             logger.info("Making storage directory")
->>>>>>> 6a3142b4
             os.makedirs(storage_path)
         settings_path = os.path.join(storage_path, "settings.json")
         logger.info(f"Determined settings file path: {settings_path}")
@@ -372,12 +334,9 @@
                     self.settings_panel.sorting_algorithm_cb.setCurrentText(
                         settings_data["sorting_algorithm"]
                     )
-<<<<<<< HEAD
                 if settings_data.get("runArgs"):
                     self.run_arguments = settings_data["runArgs"]
-=======
         logger.info("Finished storage initialization")
->>>>>>> 6a3142b4
 
     def initialize_settings_panel(self) -> None:
         """
@@ -539,90 +498,6 @@
             json_object = json.dumps(settings_data, indent=4)
             with open(settings_path, "w") as outfile:
                 outfile.write(json_object)
-    
-    def delete_all_paths_data(self) -> None:
-        folders = [
-            "workshop_folder",
-            "game_folder",
-            "config_folder",
-            "local_folder"
-        ]
-        # Update storage to remove all paths data
-        for folder in folders:
-            self.update_persistent_storage(folder, "")
-        
-        # Visually delete paths data
-        self.game_folder_line.setText("")
-        self.config_folder_line.setText("")
-        self.workshop_folder_line.setText("")
-        self.local_folder_line.setText("")
-        self.game_version_line.setText("")
-    
-    def clear_game_folder_line(self):
-        self.update_persistent_storage("game_folder", "")
-        self.game_folder_line.setText("")
-    
-    def clear_config_folder_line(self):
-        self.update_persistent_storage("config_folder", "")
-        self.config_folder_line.setText("")
-    
-    def clear_workshop_folder_line(self):
-        self.update_persistent_storage("workshop_folder", "")
-        self.workshop_folder_line.setText("")
-
-    def clear_local_folder_line(self):
-        self.update_persistent_storage("local_folder", "")
-        self.local_folder_line.setText("")
-
-    def autodetect_paths_by_platform(self) -> None:
-        """
-        This function tries to autodetect Rimworld paths based on the
-        defaults typically found per-platform, and set them in the client.
-        """
-        os_paths = []
-        darwin_paths = [
-            f"/Users/{getpass.getuser()}/Library/Application Support/Steam/steamapps/common/Rimworld/",
-            f"/Users/{getpass.getuser()}/Library/Application Support/Rimworld/Config",
-            f"/Users/{getpass.getuser()}/Library/Application Support/Steam/steamapps/workshop/content/294100/"
-            ]
-        linux_paths = [
-            f"{expanduser('~')}/.steam/debian-installation/steamapps/common/RimWorld",
-            f"{expanduser('~')}/.config/unity3d/Ludeon Studios/RimWorld by Ludeon Studios/Config",
-            f"{expanduser('~')}/.steam/debian-installation/steamapps/workshop/content/294100"
-        ]
-        windows_paths = [
-            os.path.join("C:" + os.sep, "Program Files (x86)", "Steam", "steamapps", "common", "Rimworld"),
-            os.path.join("C:" + os.sep, "Users", getpass.getuser(), "AppData", "LocalLow", "Ludeon Studios", "RimWorld by Ludeon Studios", "Config"),
-            os.path.join("C:" + os.sep, "Program Files (x86)", "Steam", "steamapps", "workshop", "content", "294100")
-        ]
-        system_name = platform.system()
-
-        if system_name == "Darwin":
-            os_paths = darwin_paths
-        elif system_name == "Linux":
-            os_paths = linux_paths
-        elif system_name == "Windows":
-            os_paths = windows_paths
-        else:
-            print("Unknown System")  # TODO
-        if os.path.exists(os_paths[0]):
-            self.game_folder_line.setText(os_paths[0])
-            self.update_persistent_storage("game_folder", os_paths[0])
-            if system_name == "Darwin":
-                # On mac the Mods folder is the Rimworld folder
-                self.local_folder_line.setText(os_paths[0])
-                self.update_persistent_storage("local_folder", os_paths[0])
-        if os.path.exists(os_paths[1]):
-            self.config_folder_line.setText(os_paths[1])
-            self.update_persistent_storage("config_folder", os_paths[1])
-        if os.path.exists(os_paths[2]):
-            self.workshop_folder_line.setText(os_paths[2])
-            self.update_persistent_storage("workshop_folder", os_paths[2])
-        if os.path.exists(os.path.join(os_paths[0], "Mods")):
-            if system_name != "Darwin":
-                self.local_folder_line.setText(os.path.join(os_paths[0], "Mods"))
-                self.update_persistent_storage("local_folder", os.path.join(os_paths[0], "Mods"))
-
 
     def delete_all_paths_data(self) -> None:
         folders = ["workshop_folder", "game_folder", "config_folder", "local_folder"]
@@ -745,11 +620,6 @@
         return self.config_folder_line.text()
 
     def get_config_path(self):
-<<<<<<< HEAD
-        config_folder_path = self.get_config_folder_path()
-        if config_folder_path:
-            return os.path.join(self.get_config_folder_path(), "ModsConfig.xml")
-=======
         logger.info("Getting path to ModsConfig.xml")
         config_folder_path = self.get_config_folder_path()
         if config_folder_path:
@@ -759,7 +629,6 @@
             logger.info(f"Determined ModsConfig.xml path: {config_xml_path}")
             return config_xml_path
         logger.info("ERROR: unable to get path to ModsConfig.xml")
->>>>>>> 6a3142b4
         return ""
 
     def get_workshop_folder_path(self):
