<<<<<<< HEAD
import os
import platform
import subprocess

=======
import logging
import os
import platform
import subprocess
>>>>>>> 6a3142b4
from typing import Any, Dict

from PySide2.QtCore import *
from PySide2.QtGui import *
from PySide2.QtWidgets import *

from sort.dependencies import *
from sort.rimpy_sort import *
from sort.topo_sort import *
from sub_view.actions_panel import Actions
from sub_view.active_mods_panel import ActiveModList
from sub_view.inactive_mods_panel import InactiveModList
from sub_view.mod_info_panel import ModInfo
from util.mods import *
from util.xml import json_to_xml_write, xml_path_to_json
from view.game_configuration_panel import GameConfiguration

logger = logging.getLogger(__name__)


class MainContent:
    """
    This class controls the layout and functionality of the main content
    panel of the GUI, containing the mod information display, inactive and
    active mod lists, and the action button panel. Additionally, it acts
    as the main temporary datastore of the app, caching workshop mod information
    and their dependencies. <-- TODO (strip functionality from util files)
    """

    def __init__(self, game_configuration: GameConfiguration) -> None:
        """
        Initialize the main content panel.

        :param game_configuration: game configuration panel to get paths
        """
<<<<<<< HEAD
=======
        logger.info("Starting MainContent initialization")
>>>>>>> 6a3142b4

        # BASE LAYOUT
        self.main_layout = QHBoxLayout()
        self.main_layout.setContentsMargins(
            5, 5, 5, 5
        )  # Space between widgets and Frame border
        self.main_layout.setSpacing(5)  # Space beteen mod lists and action buttons

        # FRAME REQUIRED - to allow for styling
        self.main_layout_frame = QFrame()
        self.main_layout_frame.setObjectName("MainPanel")
        self.main_layout_frame.setLayout(self.main_layout)

        # INSTANTIATE WIDGETS
        logger.info("Instantiating MainContent QWidget subclasses")
        self.mod_info_panel = ModInfo()
        self.active_mods_panel = ActiveModList()
        self.inactive_mods_panel = InactiveModList()
        self.actions_panel = Actions()
        logger.info("Finished instantiating MainContent QWidget subclasses")

        # WIDGETS INTO BASE LAYOUT
        self.main_layout.addLayout(self.mod_info_panel.panel, 50)
        self.main_layout.addLayout(self.inactive_mods_panel.panel, 20)
        self.main_layout.addLayout(self.active_mods_panel.panel, 20)
        self.main_layout.addLayout(self.actions_panel.panel, 10)

        # SIGNALS AND SLOTS
        self.actions_panel.actions_signal.connect(self.actions_slot)  # Actions
        self.active_mods_panel.active_mods_list.mod_list_signal.connect(
            self.mod_list_slot
        )
        self.inactive_mods_panel.inactive_mods_list.mod_list_signal.connect(
            self.mod_list_slot
        )

        # INITIALIZE WIDGETS
        # Fetch paths dynamically from game configuration panel
        logger.info("Loading GameConfiguration instance")
        self.game_configuration = game_configuration

        # Check if paths have been set
        if self.game_configuration.check_if_essential_paths_are_set():
            # Run expensive calculations to set cache data
            self.refresh_cache_calculations()
<<<<<<< HEAD

            # Insert mod data into list
            self.repopulate_lists(True)
=======

            # Insert mod data into list
            self.repopulate_lists(True)

        logger.info("Finished MainContent initialization")
>>>>>>> 6a3142b4

    @property
    def panel(self):
        return self._panel

    def mod_list_slot(self, package_id: str) -> None:
        """
        This slot method is triggered when the user clicks on an item
        on a mod list. It takes the package_id and gets the
        complete json mod info for that package_id. It passes
        this information to the mod info panel to display.

        :param package_id: package id of mod
        """
        # print(self.all_mods_with_dependencies[package_id])
        self.mod_info_panel.display_mod_info(
            self.all_mods_with_dependencies[package_id]
        )

    def platform_specific_game_launch(self, args) -> None:
        """
        This function starts the Rimworld game process in it's own subprocess,
        by launching the executable found in the configured game directory.

        :param game_path: path to Rimworld game
        """

        game_path = self.game_configuration.get_game_folder_path()
        if game_path:
            system_name = platform.system()
            if system_name == "Darwin":
                executable_path = os.path.join(game_path, "RimWorldMac.app")
                if os.path.exists(executable_path):
                    subprocess.Popen(["open", executable_path])
                else:
                    show_warning("Executable not found in game folder.")
            elif system_name == "Linux" or "Windows":
                try:
                    subprocess.CREATE_NEW_PROCESS_GROUP
                except AttributeError:
                    # not Windows, so assume POSIX; if not, we'll get a usable exception
                    executable_path = os.path.join(game_path, "RimWorldLinux")
                    if os.path.exists(executable_path):
                        p = subprocess.Popen([executable_path], start_new_session=True)
                    else:
                        show_warning("Executable not found in game folder.")
                else:
                    # Windows
                    executable_path = os.path.join(game_path, "RimWorldWin64.exe")
                    if os.path.exists(executable_path):
                        p = subprocess.Popen(
                            [executable_path],
                            creationflags=subprocess.CREATE_NEW_PROCESS_GROUP,
                        )
                    else:
                        show_warning("Executable not found in game folder.")
            else:
                print("Unknown System")  # TODO
        else:
            show_warning(
                "Unable to get data for game executable.\nCheck that your paths are set correctly."
            )

    def refresh_cache_calculations(self) -> None:
        """
        This function contains expensive calculations for getting workshop
        mods, known expansions, community rules, and most importantly, calculating
        dependencies for all mods.

        This function should be called on app initialization
        and whenever the refresh button is pressed (mostly after changing the workshop
        somehow, e.g. re-setting workshop path, mods config path, or downloading another mod,
        but also after ModsConfig.xml path has been changed).
        """
        logger.info("Refreshing cache calculations")
        # Get and cache installed base game / DLC data
        self.expansions = get_installed_expansions(
            self.game_configuration.get_game_folder_path()
        )

        # Get & set Rimworld version string
        self.game_version = get_game_version(
            self.game_configuration.get_game_folder_path()
        )
        self.game_configuration.game_version_line.setText(self.game_version)

        # Get and cache installed local/custom mods
        self.local_mods = get_local_mods(
            self.game_configuration.get_local_folder_path()
        )

        # Get and cache installed workshop mods
        self.workshop_mods = get_workshop_mods(
            self.game_configuration.get_workshop_folder_path()
        )

        # Set custom tags for each data source to be used with setIcon later
        for package_id in self.expansions:
            self.expansions[package_id]["isExpansion"] = True
        for package_id in self.workshop_mods:
            self.workshop_mods[package_id]["isWorkshop"] = True
        for package_id in self.local_mods:
            self.local_mods[package_id]["isLocal"] = True

        # One working Dictionary for ALL mods
        mods = merge_mod_data(self.local_mods, self.workshop_mods)

        self.steam_db_rules = {}
        self.community_rules = {}

        # If there are mods at all, check for a mod DB.
        if mods:
<<<<<<< HEAD
=======
            logger.info("Looking for a load order / dependency rules contained within mods")
>>>>>>> 6a3142b4
            # Get and cache steam db rules data for ALL mods
            self.steam_db_rules = get_steam_db_rules(mods)
            # Get and cache community rules data for ALL mods
            self.community_rules = get_community_rules(mods)
<<<<<<< HEAD
=======
        else:
            logger.warning("No LOCAL or WORKSHOP mods found at all. Are you playing Vanilla?")
>>>>>>> 6a3142b4

        # Calculate and cache dependencies for ALL mods
        self.all_mods_with_dependencies = get_dependencies_for_mods(
            self.expansions,
            mods,
            self.steam_db_rules,
            self.community_rules,  # TODO add user defined customRules from future customRules.json
        )
        logger.info("Finished refreshing cache calculations")

    def repopulate_lists(self, is_initial: bool = False) -> None:
        """
        Get active and inactive mod lists based on the config path
        and write them to the list widgets. is_initial indicates if
        this function is running at app initialization. If is_initial is
<<<<<<< HEAD
        true, then write the active_mods_data and inactive_mods_data to 
=======
        true, then write the active_mods_data and inactive_mods_data to
>>>>>>> 6a3142b4
        restore variables.
        """
        active_mods_data, inactive_mods_data = get_active_inactive_mods(
            self.game_configuration.get_config_path(),
            self.all_mods_with_dependencies,
        )
        if is_initial:
            self.active_mods_data_restore_state = active_mods_data
            self.inactive_mods_data_restore_state = inactive_mods_data

        self._insert_data_into_lists(active_mods_data, inactive_mods_data)

    def actions_slot(self, action: str) -> None:
        """
        Slot for the `actions_signal` signal. Depending on the action,
        either restore mod lists to the last saved state, or allow the
        user to import a mod load order into the app.

        Save: current list of active mods is written to the mods config file
        Export: current list of active mods (may or may not be equal to the list of
            mods on the mods config file) is exported in a mods config format
            to an external file. Invalid mods are not loaded into the list and so
            will not be exported.
        Restore: regenerate active and inactive mods from ModsConfig
        Import: import a mod list from a file. Does not automatically save to ModsConfig

        :param action: string indicating action
        """
        if action == "refresh":
            self._do_refresh()
        if action == "clear":
            self._do_clear()
        if action == "sort":
            self._do_sort()
        if action == "save":
            self._do_save()
        if action == "export":
            self._do_export()
        if action == "restore":
            self._do_restore()
        if action == "import":
            self._do_import()
        if action == "run":
<<<<<<< HEAD
            self.platform_specific_game_launch(self.game_configuration.run_arguments)
        if action == "runArgs":
            self.game_configuration.edit_run_args()
=======
            args = []
            self.platform_specific_game_launch(args)
>>>>>>> 6a3142b4

    def _insert_data_into_lists(
        self, active_mods: Dict[str, Any], inactive_mods: Dict[str, Any]
    ) -> None:
        """
        Insert active mods and inactive mods into respective mod list widgets.

        :param active_mods: dict of active mods
        :param inactive_mods: dict of inactive mods
        """
        self.active_mods_panel.active_mods_list.recreate_mod_list(active_mods)
        self.inactive_mods_panel.inactive_mods_list.recreate_mod_list(inactive_mods)

    def _do_refresh(self) -> None:
        if self.game_configuration.check_if_essential_paths_are_set():
            # Run expensive calculations to set cache data
            self.refresh_cache_calculations()

            # Insert mod data into list
            self.repopulate_lists()
        else:
            show_warning(
                "Please remember to set the Game Install and Mods Config folder."
            )

    def _do_clear(self) -> None:
        """
        Method to clear all the non-base, non-DLC mods from the active
        list widget and put them all into the inactive list widget.
        """
        active_mods_data, inactive_mods_data = get_active_inactive_mods(
            self.game_configuration.get_config_path(),
            self.all_mods_with_dependencies,
        )
        expansions_ids = list(self.expansions.keys())
        active_mod_data = {}
        inactive_mod_data = {}
        for package_id, mod_data in active_mods_data.items():
            if package_id in expansions_ids:
                active_mod_data[package_id] = mod_data
            else:
                inactive_mod_data[package_id] = mod_data
        for package_id, mod_data in inactive_mods_data.items():
            if package_id in expansions_ids:
                active_mod_data[package_id] = mod_data
            else:
                inactive_mod_data[package_id] = mod_data
        self._insert_data_into_lists(active_mod_data, inactive_mod_data)

    def _do_sort(self) -> None:
        # Get the live list of active and inactive mods. This is because the user
        # will likely sort before saving.
        active_mods = self.active_mods_panel.active_mods_list.get_list_items_by_dict()
        active_mod_ids = list(active_mods.keys())
        inactive_mods = (
            self.inactive_mods_panel.inactive_mods_list.get_list_items_by_dict()
        )

        # Get all active mods and their dependencies (if also active mod)
        dependencies_graph = gen_deps_graph(active_mods, active_mod_ids)

        # Get all active mods and their reverse dependencies
        reverse_dependencies_graph = gen_rev_deps_graph(active_mods, active_mod_ids)

        # Get dependencies graph for tier one mods (load at top mods)
        tier_one_dependency_graph, tier_one_mods = gen_tier_one_deps_graph(
            dependencies_graph
        )

        # Get dependencies graph for tier three mods (load at bottom mods)
        tier_three_dependency_graph, tier_three_mods = gen_tier_three_deps_graph(
            dependencies_graph, reverse_dependencies_graph
        )

        # Get dependencies graph for tier two mods (load in middle)
        tier_two_dependency_graph = gen_tier_two_deps_graph(
            active_mods, active_mod_ids, tier_one_mods, tier_three_mods
        )

        # Depending on the selected algorithm, sort all tiers with RimPy
        # mimic algorithm or toposort
        sorting_algorithm = (
            self.game_configuration.settings_panel.sorting_algorithm_cb.currentText()
        )

        if sorting_algorithm == "RimPy":
            reordered_tier_one_sorted_with_data = do_rimpy_sort(
                tier_one_dependency_graph, active_mods
            )
            reordered_tier_three_sorted_with_data = do_rimpy_sort(
                tier_three_dependency_graph, active_mods
            )
            reordered_tier_two_sorted_with_data = do_rimpy_sort(
                tier_two_dependency_graph, active_mods
            )
        else:
            # Sort tier one mods
            reordered_tier_one_sorted_with_data = do_topo_sort(
                tier_one_dependency_graph, active_mods
            )
            # Sort tier three mods
            reordered_tier_three_sorted_with_data = do_topo_sort(
                tier_three_dependency_graph, active_mods
            )
            # Sort tier two mods
            reordered_tier_two_sorted_with_data = do_topo_sort(
                tier_two_dependency_graph, active_mods
            )

        print(len(reordered_tier_one_sorted_with_data))
        print(len(reordered_tier_two_sorted_with_data))
        print(len(reordered_tier_three_sorted_with_data))

        # Add Tier 1, 2, 3 in order
        combined_mods = {}
        for package_id, mod_data in reordered_tier_one_sorted_with_data.items():
            combined_mods[package_id] = mod_data
        for package_id, mod_data in reordered_tier_two_sorted_with_data.items():
            combined_mods[package_id] = mod_data
        for package_id, mod_data in reordered_tier_three_sorted_with_data.items():
            combined_mods[package_id] = mod_data

        self._insert_data_into_lists(combined_mods, inactive_mods)

    def _do_import(self) -> None:
        """
        Open a user-selected XML file. Calculate
        and display active and inactive lists based on this file.
        """
        file_path = QFileDialog.getOpenFileName(
            caption="Open Mod List", filter="XML (*.xml)"
        )
        active_mods_data, inactive_mods_data = get_active_inactive_mods(
            file_path[0], self.all_mods_with_dependencies
        )
        self._insert_data_into_lists(active_mods_data, inactive_mods_data)

    def _do_export(self) -> None:
        """
        Export the current list of active mods to a user-designated
        file. The current list does not need to have been saved.
        """
        active_mods = [
            mod_item.package_id.lower()
            for mod_item in self.active_mods_panel.active_mods_list.get_list_items()
        ]
        mods_config_data = xml_path_to_json(self.game_configuration.get_config_path())
        mods_config_data["ModsConfigData"]["activeMods"]["li"] = active_mods
        file_path = QFileDialog.getSaveFileName(
            caption="Save Mod List", selectedFilter="xml"
        )
        json_to_xml_write(mods_config_data, file_path[0])

    def _do_save(self) -> None:
        """
        Method save the current list of active mods to the selected ModsConfig.xml
        """
        active_mods = [
            mod_item.package_id.lower()
            for mod_item in self.active_mods_panel.active_mods_list.get_list_items()
        ]
        mods_config_data = xml_path_to_json(self.game_configuration.get_config_path())
        mods_config_data["ModsConfigData"]["activeMods"]["li"] = active_mods
        json_to_xml_write(mods_config_data, self.game_configuration.get_config_path())

    def _do_restore(self) -> None:
        """
        Method to restore the mod lists to the last saved state.
        """
<<<<<<< HEAD
        self._insert_data_into_lists(self.active_mods_data_restore_state, self.inactive_mods_data_restore_state)
=======
        self._insert_data_into_lists(
            self.active_mods_data_restore_state, self.inactive_mods_data_restore_state
        )
>>>>>>> 6a3142b4
<|MERGE_RESOLUTION|>--- conflicted
+++ resolved
@@ -1,14 +1,7 @@
-<<<<<<< HEAD
-import os
-import platform
-import subprocess
-
-=======
 import logging
 import os
 import platform
 import subprocess
->>>>>>> 6a3142b4
 from typing import Any, Dict
 
 from PySide2.QtCore import *
@@ -44,10 +37,7 @@
 
         :param game_configuration: game configuration panel to get paths
         """
-<<<<<<< HEAD
-=======
         logger.info("Starting MainContent initialization")
->>>>>>> 6a3142b4
 
         # BASE LAYOUT
         self.main_layout = QHBoxLayout()
@@ -93,17 +83,11 @@
         if self.game_configuration.check_if_essential_paths_are_set():
             # Run expensive calculations to set cache data
             self.refresh_cache_calculations()
-<<<<<<< HEAD
 
             # Insert mod data into list
             self.repopulate_lists(True)
-=======
-
-            # Insert mod data into list
-            self.repopulate_lists(True)
 
         logger.info("Finished MainContent initialization")
->>>>>>> 6a3142b4
 
     @property
     def panel(self):
@@ -216,19 +200,13 @@
 
         # If there are mods at all, check for a mod DB.
         if mods:
-<<<<<<< HEAD
-=======
             logger.info("Looking for a load order / dependency rules contained within mods")
->>>>>>> 6a3142b4
             # Get and cache steam db rules data for ALL mods
             self.steam_db_rules = get_steam_db_rules(mods)
             # Get and cache community rules data for ALL mods
             self.community_rules = get_community_rules(mods)
-<<<<<<< HEAD
-=======
         else:
             logger.warning("No LOCAL or WORKSHOP mods found at all. Are you playing Vanilla?")
->>>>>>> 6a3142b4
 
         # Calculate and cache dependencies for ALL mods
         self.all_mods_with_dependencies = get_dependencies_for_mods(
@@ -244,11 +222,7 @@
         Get active and inactive mod lists based on the config path
         and write them to the list widgets. is_initial indicates if
         this function is running at app initialization. If is_initial is
-<<<<<<< HEAD
-        true, then write the active_mods_data and inactive_mods_data to 
-=======
         true, then write the active_mods_data and inactive_mods_data to
->>>>>>> 6a3142b4
         restore variables.
         """
         active_mods_data, inactive_mods_data = get_active_inactive_mods(
@@ -292,14 +266,9 @@
         if action == "import":
             self._do_import()
         if action == "run":
-<<<<<<< HEAD
             self.platform_specific_game_launch(self.game_configuration.run_arguments)
         if action == "runArgs":
             self.game_configuration.edit_run_args()
-=======
-            args = []
-            self.platform_specific_game_launch(args)
->>>>>>> 6a3142b4
 
     def _insert_data_into_lists(
         self, active_mods: Dict[str, Any], inactive_mods: Dict[str, Any]
@@ -469,10 +438,6 @@
         """
         Method to restore the mod lists to the last saved state.
         """
-<<<<<<< HEAD
-        self._insert_data_into_lists(self.active_mods_data_restore_state, self.inactive_mods_data_restore_state)
-=======
         self._insert_data_into_lists(
             self.active_mods_data_restore_state, self.inactive_mods_data_restore_state
-        )
->>>>>>> 6a3142b4
+        )