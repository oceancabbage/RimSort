import logging
import os
import platform
import subprocess
from typing import Any, Dict

from PySide2.QtCore import *
from PySide2.QtGui import *
from PySide2.QtWidgets import *

from sort.dependencies import *
from sort.rimpy_sort import *
from sort.topo_sort import *
from sub_view.actions_panel import Actions
from sub_view.active_mods_panel import ActiveModList
from sub_view.inactive_mods_panel import InactiveModList
from sub_view.mod_info_panel import ModInfo
from util.mods import *
from util.schema import validate_mods_config_format
from util.xml import json_to_xml_write, xml_path_to_json
from view.game_configuration_panel import GameConfiguration

logger = logging.getLogger(__name__)


class MainContent:
    """
    This class controls the layout and functionality of the main content
    panel of the GUI, containing the mod information display, inactive and
    active mod lists, and the action button panel. Additionally, it acts
    as the main temporary datastore of the app, caching workshop mod information
    and their dependencies. <-- TODO (strip functionality from util files)
    """

    def __init__(self, game_configuration: GameConfiguration) -> None:
        """
        Initialize the main content panel.

        :param game_configuration: game configuration panel to get paths
        """
        logger.info("Starting MainContent initialization")

        # BASE LAYOUT
        self.main_layout = QHBoxLayout()
        self.main_layout.setContentsMargins(
            5, 5, 5, 5
        )  # Space between widgets and Frame border
        self.main_layout.setSpacing(5)  # Space beteen mod lists and action buttons

        # FRAME REQUIRED - to allow for styling
        self.main_layout_frame = QFrame()
        self.main_layout_frame.setObjectName("MainPanel")
        self.main_layout_frame.setLayout(self.main_layout)

        # INSTANTIATE WIDGETS
        logger.info("Instantiating MainContent QWidget subclasses")
        self.mod_info_panel = ModInfo()
        self.active_mods_panel = ActiveModList()
        self.inactive_mods_panel = InactiveModList()
        self.actions_panel = Actions()
        logger.info("Finished instantiating MainContent QWidget subclasses")

        # WIDGETS INTO BASE LAYOUT
        self.main_layout.addLayout(self.mod_info_panel.panel, 50)
        self.main_layout.addLayout(self.inactive_mods_panel.panel, 20)
        self.main_layout.addLayout(self.active_mods_panel.panel, 20)
        self.main_layout.addLayout(self.actions_panel.panel, 10)

        # SIGNALS AND SLOTS
        self.actions_panel.actions_signal.connect(self.actions_slot)  # Actions
        self.actions_panel.run_button.setContextMenuPolicy(Qt.CustomContextMenu)
        self.actions_panel.run_button.customContextMenuRequested.connect(self._do_edit_run_args)

        self.active_mods_panel.active_mods_list.mod_list_signal.connect(
            self.mod_list_slot
        )
        self.inactive_mods_panel.inactive_mods_list.mod_list_signal.connect(
            self.mod_list_slot
        )

        # INITIALIZE WIDGETS
        # Fetch paths dynamically from game configuration panel
        logger.info("Loading GameConfiguration instance")
        self.game_configuration = game_configuration

        # Restore cache initially set to empty
        self.active_mods_data_restore_state = []
        self.inactive_mods_data_restore_state = []

        # Check if paths have been set
        if self.game_configuration.check_if_essential_paths_are_set():
            # Run expensive calculations to set cache data
            self.refresh_cache_calculations()

            # Insert mod data into list
            self.repopulate_lists(True)

        logger.info("Finished MainContent initialization")

    @property
    def panel(self):
        return self._panel

    def mod_list_slot(self, package_id: str) -> None:
        """
        This slot method is triggered when the user clicks on an item
        on a mod list. It takes the package_id and gets the
        complete json mod info for that package_id. It passes
        this information to the mod info panel to display.

        :param package_id: package id of mod
        """
        logger.info(f"USER ACTION: clicked on a mod list item: {package_id}")
        self.mod_info_panel.display_mod_info(
            self.all_mods_with_dependencies[package_id]
        )

<<<<<<< HEAD
    def platform_specific_game_launch(self, args) -> None:
        """
        This function starts the Rimworld game process in it's own subprocess,
        by launching the executable found in the configured game directory.

        :param game_path: path to Rimworld game
        """
        logger.info("USER ACTION: launching the game")
        game_path = self.game_configuration.get_game_folder_path()
        logger.info(f"Attempting to find the game in the game folder {game_path}")
        if game_path:
            system_name = platform.system()
            if system_name == "Darwin":
                executable_path = os.path.join(game_path, "RimWorldMac.app")
                logger.info(
                    f"Path to game executable for MacOS generated: {executable_path}"
                )
                if os.path.exists(executable_path):
                    logger.info("Launching the game with subprocess Popen")
                    subprocess.Popen(["open", executable_path])
                else:
                    logger.info("The game executable path does not exist")
                    show_warning(
                        text="Error Starting the Game",
                        information=(
                            "RimSort could not start RimWorld as the game executable does "
                            f"not exist at the specified path: {executable_path}. Please check "
                            "that this directory is correct and the RimWorld game executable "
                            "exists in it."
                        ),
                    )
            elif system_name == "Linux" or "Windows":
                try:
                    logger.info("Trying to create a new subprocess process group")
                    subprocess.CREATE_NEW_PROCESS_GROUP
                except AttributeError:
                    # not Windows, so assume POSIX; if not, we'll get a usable exception
                    executable_path = os.path.join(game_path, "RimWorldLinux")
                    logger.info(
                        f"Path to game executable for Linux generated: {executable_path}"
                    )
                    if os.path.exists(executable_path):
                        logger.info("Launching the game with subprocess Popen")
                        p = subprocess.Popen([executable_path], start_new_session=True)
                    else:
                        logger.info("The game executable path does not exist")
                        show_warning(
                            text="Error Starting the Game",
                            information=(
                                "RimSort could not start RimWorld as the game executable does "
                                f"not exist at the specified path: {executable_path}. Please check "
                                "that this directory is correct and the RimWorld game executable "
                                "exists in it."
                            ),
                        )
                else:
                    # Windows
                    executable_path = os.path.join(game_path, "RimWorldWin64.exe")
                    logger.info(
                        f"Path to game executable for Windows generated: {executable_path}"
                    )
                    if os.path.exists(executable_path):
                        logger.info("Launching the game with subprocess Popen")
                        p = subprocess.Popen(
                            [executable_path],
                            creationflags=subprocess.CREATE_NEW_PROCESS_GROUP,
                        )
                    else:
                        logger.info("The game executable path does not exist")
                        show_warning(
                            text="Error Starting the Game",
                            information=(
                                "RimSort could not start RimWorld as the game executable does "
                                f"not exist at the specified path: {executable_path}. Please check "
                                "that this directory is correct and the RimWorld game executable "
                                "exists in it."
                            ),
                        )
            else:
                logger.error("Unable to launch the game on an unknown system")
                print("Unknown System")  # TODO
        else:
            logger.error("The path to the game folder is empty")
            show_warning(
                text="Error Starting the Game",
                information=(
                    "RimSort could not start RimWorld as the game folder is empty or invalid: [{game_path}] "
                    "Please check that the game folder is properly set and that the RimWorld executable "
                    "exists in it."
                ),
            )
=======
>>>>>>> 51be6a87

    def refresh_cache_calculations(self) -> None:
        """
        This function contains expensive calculations for getting workshop
        mods, known expansions, community rules, and most importantly, calculating
        dependencies for all mods.

        This function should be called on app initialization
        and whenever the refresh button is pressed (mostly after changing the workshop
        somehow, e.g. re-setting workshop path, mods config path, or downloading another mod,
        but also after ModsConfig.xml path has been changed).
        """
        logger.info("Refreshing cache calculations")
        # Get and cache installed base game / DLC data
        self.expansions = get_installed_expansions(
            self.game_configuration.get_game_folder_path()
        )

        # Get & set Rimworld version string
        self.game_version = get_game_version(
            self.game_configuration.get_game_folder_path()
        )
        self.game_configuration.game_version_line.setText(self.game_version)

        # Get and cache installed local/custom mods
        self.local_mods = get_local_mods(
            self.game_configuration.get_local_folder_path()
        )

        # Get and cache installed workshop mods
        self.workshop_mods = get_workshop_mods(
            self.game_configuration.get_workshop_folder_path()
        )

        # Set custom tags for each data source to be used with setIcon later
        for package_id in self.expansions:
            self.expansions[package_id]["isExpansion"] = True
        for package_id in self.workshop_mods:
            self.workshop_mods[package_id]["isWorkshop"] = True
        for package_id in self.local_mods:
            self.local_mods[package_id]["isLocal"] = True

        # One working Dictionary for ALL mods
        mods = merge_mod_data(self.local_mods, self.workshop_mods)

        self.steam_db_rules = {}
        self.community_rules = {}

        # If there are mods at all, check for a mod DB.
        if mods:
            logger.info(
                "Looking for a load order / dependency rules contained within mods"
            )
            # Get and cache steam db rules data for ALL mods
            self.steam_db_rules = get_steam_db_rules(mods)
            # Get and cache community rules data for ALL mods
            self.community_rules = get_community_rules(mods)
        else:
            logger.warning(
                "No LOCAL or WORKSHOP mods found at all. Are you playing Vanilla?"
            )

        # Calculate and cache dependencies for ALL mods
        self.all_mods_with_dependencies = get_dependencies_for_mods(
            self.expansions,
            mods,
            self.steam_db_rules,
            self.community_rules,  # TODO add user defined customRules from future customRules.json
        )
        logger.info("Finished refreshing cache calculations")

    def repopulate_lists(self, is_initial: bool = False) -> None:
        """
        Get active and inactive mod lists based on the config path
        and write them to the list widgets. is_initial indicates if
        this function is running at app initialization. If is_initial is
        true, then write the active_mods_data and inactive_mods_data to
        restore variables.
        """
        logger.info("Repopulating mod lists")
        active_mods_data, inactive_mods_data = get_active_inactive_mods(
            self.game_configuration.get_config_path(),
            self.all_mods_with_dependencies,
        )
        if is_initial:
            logger.info(
                "Populating mod list data for the first time, so cache it for the restore function"
            )
            self.active_mods_data_restore_state = active_mods_data
            self.inactive_mods_data_restore_state = inactive_mods_data

        self._insert_data_into_lists(active_mods_data, inactive_mods_data)

    def actions_slot(self, action: str) -> None:
        """
        Slot for the `actions_signal` signal. Depending on the action,
        either restore mod lists to the last saved state, or allow the
        user to import a mod load order into the app.

        Save: current list of active mods is written to the mods config file
        Export: current list of active mods (may or may not be equal to the list of
            mods on the mods config file) is exported in a mods config format
            to an external file. Invalid mods are not loaded into the list and so
            will not be exported.
        Restore: regenerate active and inactive mods from ModsConfig
        Import: import a mod list from a file. Does not automatically save to ModsConfig

        :param action: string indicating action
        """
        logger.info(f"USER ACTION: received action {action}")
        if action == "refresh":
            self._do_refresh()
        if action == "clear":
            self._do_clear()
        if action == "sort":
            self._do_sort()
        if action == "save":
            self._do_save()
        if action == "export":
            self._do_export()
        if action == "restore":
            self._do_restore()
        if action == "import":
            self._do_import()
        if action == "run":
            self._do_platform_specific_game_launch(self.game_configuration.run_arguments)

    def _do_edit_run_args(self):
        """
        Opens a QDialogInput that allows the user to edit the run args
        that are configured to be passed to the Rimworld executable

        :param path: path to open
        """
        args, ok = QInputDialog().getText(
            None,
            'Edit run arguments:', 
            'Enter the arguments you would like to pass to the Rimworld executable:',
            QLineEdit.Normal,
            self.game_configuration.run_arguments
        )
        if ok:
            self.game_configuration.run_arguments = args
            self.game_configuration.update_persistent_storage("runArgs", self.game_configuration.run_arguments)

    def _do_platform_specific_game_launch(self, args) -> None:
        """
        This function starts the Rimworld game process in it's own subprocess,
        by launching the executable found in the configured game directory.

        :param game_path: path to Rimworld game
        """
        logger.info("USER ACTION: launching the game")
        game_path = self.game_configuration.get_game_folder_path()
        logger.info(f"Attempting to find the game in the game folder {game_path}")
        if game_path:
            system_name = platform.system()
            if system_name == "Darwin":
                executable_path = os.path.join(game_path, "RimWorldMac.app")
                logger.info(
                    f"Path to game executable for MacOS generated: {executable_path}"
                )
                if os.path.exists(executable_path):
                    logger.info("Launching the game with subprocess Popen: `" + executable_path + "` with args: `" + args + "`")
                    subprocess.Popen(["open", executable_path, args])
                else:
                    logger.info("The game executable path does not exist")
                    show_warning("Executable not found in game folder.")
            elif system_name == "Linux" or "Windows":
                try:
                    logger.info("Trying to create a new subprocess process group")
                    subprocess.CREATE_NEW_PROCESS_GROUP
                except AttributeError:
                    # not Windows, so assume POSIX; if not, we'll get a usable exception
                    executable_path = os.path.join(game_path, "RimWorldLinux")
                    logger.info(
                        f"Path to game executable for Linux generated: {executable_path}"
                    )
                    if os.path.exists(executable_path):
                        logger.info("Launching the game with subprocess Popen: `" + executable_path + "` with args: `" + args + "`")
                        p = subprocess.Popen([executable_path, args], start_new_session=True)
                    else:
                        logger.info("The game executable path does not exist")
                        show_warning("Executable not found in game folder.")
                else:
                    # Windows
                    executable_path = os.path.join(game_path, "RimWorldWin64.exe")
                    logger.info(
                        f"Path to game executable for Windows generated: {executable_path}"
                    )
                    if os.path.exists(executable_path):
                        logger.info("Launching the game with subprocess Popen: `" + executable_path + "` with args: `" + args + "`")
                        p = subprocess.Popen(
                            [executable_path, args],
                            creationflags=subprocess.CREATE_NEW_PROCESS_GROUP,
                        )
                    else:
                        logger.info("The game executable path does not exist")
                        show_warning("Executable not found in game folder.")
            else:
                logger.error("Unable to launch the game on an unknown system")
                print("Unknown System")  # TODO
        else:
            logger.error("The path to the game folder is empty")
            show_warning(
                "Unable to get data for game executable.\nCheck that your paths are set correctly."
            )

    def _insert_data_into_lists(
        self, active_mods: Dict[str, Any], inactive_mods: Dict[str, Any]
    ) -> None:
        """
        Insert active mods and inactive mods into respective mod list widgets.

        :param active_mods: dict of active mods
        :param inactive_mods: dict of inactive mods
        """
        logger.info(
            f"Inserting mod data into active [{len(active_mods)}] and inactive [{len(inactive_mods)}] mod lists"
        )
        self.active_mods_panel.active_mods_list.recreate_mod_list(active_mods)
        self.inactive_mods_panel.inactive_mods_list.recreate_mod_list(inactive_mods)
        logger.info(
            f"Finished inserting mod data into active [{len(active_mods)}] and inactive [{len(inactive_mods)}] mod lists"
        )

    def _do_refresh(self) -> None:
        if self.game_configuration.check_if_essential_paths_are_set():
            # Run expensive calculations to set cache data
            self.refresh_cache_calculations()

            # Insert mod data into list
            self.repopulate_lists()
        else:
<<<<<<< HEAD
            self._insert_data_into_lists({}, {})
            logger.warning(
                "Essential paths have not been set. Passing refresh and resetting mod lists"
=======
            logger.warning("Essential paths have not been set. Passing refresh")
            show_warning(
                "Please remember to set the Game Install and Mods Config folder."
>>>>>>> 51be6a87
            )

    def _do_clear(self) -> None:
        """
        Method to clear all the non-base, non-DLC mods from the active
        list widget and put them all into the inactive list widget.
        """
        active_mods_data, inactive_mods_data = get_active_inactive_mods(
            self.game_configuration.get_config_path(),
            self.all_mods_with_dependencies,
        )
        expansions_ids = list(self.expansions.keys())
        active_mod_data = {}
        inactive_mod_data = {}
        logger.info("Moving non-base/expansion active mods to inactive mods list")
        for package_id, mod_data in active_mods_data.items():
            if package_id in expansions_ids:
                active_mod_data[package_id] = mod_data
            else:
                inactive_mod_data[package_id] = mod_data
        logger.info("Moving base/expansion inactive mods to active mods list")
        for package_id, mod_data in inactive_mods_data.items():
            if package_id in expansions_ids:
                active_mod_data[package_id] = mod_data
            else:
                inactive_mod_data[package_id] = mod_data
        logger.info("Finished re-organizing mods for clear")
        self._insert_data_into_lists(active_mod_data, inactive_mod_data)

    def _do_sort(self) -> None:
        # Get the live list of active and inactive mods. This is because the user
        # will likely sort before saving.
        logger.info("Starting sorting mods")
        active_mods = self.active_mods_panel.active_mods_list.get_list_items_by_dict()
        active_mod_ids = list(active_mods.keys())
        inactive_mods = (
            self.inactive_mods_panel.inactive_mods_list.get_list_items_by_dict()
        )

        # Get all active mods and their dependencies (if also active mod)
        dependencies_graph = gen_deps_graph(active_mods, active_mod_ids)

        # Get all active mods and their reverse dependencies
        reverse_dependencies_graph = gen_rev_deps_graph(active_mods, active_mod_ids)

        # Get dependencies graph for tier one mods (load at top mods)
        tier_one_dependency_graph, tier_one_mods = gen_tier_one_deps_graph(
            dependencies_graph
        )

        # Get dependencies graph for tier three mods (load at bottom mods)
        tier_three_dependency_graph, tier_three_mods = gen_tier_three_deps_graph(
            dependencies_graph, reverse_dependencies_graph
        )

        # Get dependencies graph for tier two mods (load in middle)
        tier_two_dependency_graph = gen_tier_two_deps_graph(
            active_mods, active_mod_ids, tier_one_mods, tier_three_mods
        )

        # Depending on the selected algorithm, sort all tiers with RimPy
        # mimic algorithm or toposort
        sorting_algorithm = (
            self.game_configuration.settings_panel.sorting_algorithm_cb.currentText()
        )

        if sorting_algorithm == "RimPy":
            logger.info("RimPy sorting algorithm is selected")
            reordered_tier_one_sorted_with_data = do_rimpy_sort(
                tier_one_dependency_graph, active_mods
            )
            reordered_tier_three_sorted_with_data = do_rimpy_sort(
                tier_three_dependency_graph, active_mods
            )
            reordered_tier_two_sorted_with_data = do_rimpy_sort(
                tier_two_dependency_graph, active_mods
            )
        else:
            logger.info("Topological sorting algorithm is selected")
            # Sort tier one mods
            reordered_tier_one_sorted_with_data = do_topo_sort(
                tier_one_dependency_graph, active_mods
            )
            # Sort tier three mods
            reordered_tier_three_sorted_with_data = do_topo_sort(
                tier_three_dependency_graph, active_mods
            )
            # Sort tier two mods
            reordered_tier_two_sorted_with_data = do_topo_sort(
                tier_two_dependency_graph, active_mods
            )

        logger.info(f"Sorted tier one mods: {len(reordered_tier_one_sorted_with_data)}")
        logger.info(f"Sorted tier two mods: {len(reordered_tier_two_sorted_with_data)}")
<<<<<<< HEAD
        logger.info(
            f"Sorted tier three mods: {len(reordered_tier_three_sorted_with_data)}"
        )
=======
        logger.info(f"Sorted tier three mods: {len(reordered_tier_three_sorted_with_data)}")
>>>>>>> 51be6a87

        # Add Tier 1, 2, 3 in order
        combined_mods = {}
        for package_id, mod_data in reordered_tier_one_sorted_with_data.items():
            combined_mods[package_id] = mod_data
        for package_id, mod_data in reordered_tier_two_sorted_with_data.items():
            combined_mods[package_id] = mod_data
        for package_id, mod_data in reordered_tier_three_sorted_with_data.items():
            combined_mods[package_id] = mod_data

        logger.info("Finished combing all tiers of mods. Inserting into mod lists")
        self._insert_data_into_lists(combined_mods, inactive_mods)

    def _do_import(self) -> None:
        """
        Open a user-selected XML file. Calculate
        and display active and inactive lists based on this file.
        """
        logger.info("Opening file dialog to select input file")
        file_path = QFileDialog.getOpenFileName(
            caption="Open Mod List", filter="XML (*.xml)"
        )
<<<<<<< HEAD
        logger.info(f"Selected path: {file_path[0]}")
        if file_path[0]:
            logger.info(f"Trying to import mods list from XML: {file_path}")
            active_mods_data, inactive_mods_data = get_active_inactive_mods(
                file_path[0], self.all_mods_with_dependencies
            )
            logger.info("Got new mods according to imported XML")
            self._insert_data_into_lists(active_mods_data, inactive_mods_data)
        else:
            logger.info("User pressed cancel, passing")
=======
        logger.info(f"Trying to import mods list from XML: {file_path}")
        active_mods_data, inactive_mods_data = get_active_inactive_mods(
            file_path[0], self.all_mods_with_dependencies
        )
        logger.info("Got new mods according to imported XML")
        self._insert_data_into_lists(active_mods_data, inactive_mods_data)
>>>>>>> 51be6a87

    def _do_export(self) -> None:
        """
        Export the current list of active mods to a user-designated
        file. The current list does not need to have been saved.
        """
<<<<<<< HEAD
        logger.info("Opening file dialog to specify output file")
        file_path = QFileDialog.getSaveFileName(
            caption="Save Mod List", selectedFilter="xml"
        )
        logger.info(f"Selected path: {file_path[0]}")
        if file_path[0]:
            logger.info("Exporting current active mods to ModsConfig.xml format")
            active_mods = [
                mod_item.package_id.lower()
                for mod_item in self.active_mods_panel.active_mods_list.get_list_items()
            ]
            logger.info(f"Collected {len(active_mods)} active mods for export")
            logger.info("Getting current ModsConfig.xml to use as a reference format")
            mods_config_data = xml_path_to_json(
                self.game_configuration.get_config_path()
            )
            if validate_mods_config_format(mods_config_data):
                logger.info(
                    "Successfully got ModsConfig.xml data. Overwriting with current active mods"
                )
                mods_config_data["ModsConfigData"]["activeMods"]["li"] = active_mods
                logger.info(
                    f"Saving generated ModsConfig.xml to selected path: {file_path[0]}"
                )
                json_to_xml_write(mods_config_data, file_path[0])
            else:
                logger.error("Could not export active mods")
        else:
            logger.info("User pressed cancel, passing")
=======
        logger.info("Exporting current active mods to ModsConfig.xml format")
        active_mods = [
            mod_item.package_id.lower()
            for mod_item in self.active_mods_panel.active_mods_list.get_list_items()
        ]
        logger.info(f"Collected {len(active_mods)} active mods for export")
        logger.info("Getting current ModsConfig.xml to use as a reference format")
        mods_config_data = xml_path_to_json(self.game_configuration.get_config_path())
        if self._validate_mods_config_format(mods_config_data):
            logger.info("Successfully got ModsConfig.xml data. Overwriting with current active mods")
            mods_config_data["ModsConfigData"]["activeMods"]["li"] = active_mods
            file_path = QFileDialog.getSaveFileName(caption="Save Mod List", selectedFilter="xml")
            logger.info(f"Saving generated ModsConfig.xml to selected path: {file_path}")
            json_to_xml_write(mods_config_data, file_path[0])
        else:
            logger.error("Could not export active mods")
        logger.info("Finished exporting active mods")
>>>>>>> 51be6a87

    def _do_save(self) -> None:
        """
        Method save the current list of active mods to the selected ModsConfig.xml
        """
        logger.info("Saving current active mods to ModsConfig.xml")
        active_mods = [
            mod_item.package_id.lower()
            for mod_item in self.active_mods_panel.active_mods_list.get_list_items()
        ]
        logger.info(f"Collected {len(active_mods)} active mods for saving")
        mods_config_data = xml_path_to_json(self.game_configuration.get_config_path())
<<<<<<< HEAD
        if validate_mods_config_format(mods_config_data):
            logger.info(
                "Successfully got ModsConfig.xml data. Overwriting with current active mods"
            )
            mods_config_data["ModsConfigData"]["activeMods"]["li"] = active_mods
            json_to_xml_write(
                mods_config_data, self.game_configuration.get_config_path()
            )
        else:
            logger.error("Could not save active mods")
        logger.info("Finished saving active mods")
=======
        if self._validate_mods_config_format(mods_config_data):
            logger.info("Successfully got ModsConfig.xml data. Overwriting with current active mods")
            mods_config_data["ModsConfigData"]["activeMods"]["li"] = active_mods
            json_to_xml_write(mods_config_data, self.game_configuration.get_config_path())
        else:
            logger.error("Could not save active mods")
        logger.info("Finished saving active mods")

    def _validate_mods_config_format(self, mods_config_data: Dict[str, Any]) -> bool:
        """
        Return True if the ModsConfig is in the expected format, otherwise False.
        """
        logger.info(f"Validating mods config: {mods_config_data}")
        if mods_config_data:
            if mods_config_data.get("ModsConfigData"):
                if mods_config_data["ModsConfigData"].get("activeMods"):
                    if mods_config_data["ModsConfigData"]["activeMods"].get("li"):
                        logger.info("ModsConfig.xml is properly formatted")
                        return True
            logger.error(f"Invalid ModsConfig.xml format: {mods_config_data}")
        else:
            logger.error(f"Empty mods config data: {mods_config_data}")
        return False
>>>>>>> 51be6a87

    def _do_restore(self) -> None:
        """
        Method to restore the mod lists to the last saved state.
        """
<<<<<<< HEAD
        if self.active_mods_data_restore_state and self.active_mods_data_restore_state:
            logger.info(
                f"Restoring cached mod lists with active list [{len(self.active_mods_data_restore_state)}] and inactive list [{len(self.inactive_mods_data_restore_state)}]"
            )
            self._insert_data_into_lists(
                self.active_mods_data_restore_state,
                self.inactive_mods_data_restore_state,
            )
        else:
            logger.warning(
                "Cached mod lists for restore function not set as client started improperly. Passing on restore"
            )
=======
        logger.info("Restoring cached mod lists")
        self._insert_data_into_lists(
            self.active_mods_data_restore_state, self.inactive_mods_data_restore_state
        )
>>>>>>> 51be6a87
<|MERGE_RESOLUTION|>--- conflicted
+++ resolved
@@ -115,100 +115,6 @@
             self.all_mods_with_dependencies[package_id]
         )
 
-<<<<<<< HEAD
-    def platform_specific_game_launch(self, args) -> None:
-        """
-        This function starts the Rimworld game process in it's own subprocess,
-        by launching the executable found in the configured game directory.
-
-        :param game_path: path to Rimworld game
-        """
-        logger.info("USER ACTION: launching the game")
-        game_path = self.game_configuration.get_game_folder_path()
-        logger.info(f"Attempting to find the game in the game folder {game_path}")
-        if game_path:
-            system_name = platform.system()
-            if system_name == "Darwin":
-                executable_path = os.path.join(game_path, "RimWorldMac.app")
-                logger.info(
-                    f"Path to game executable for MacOS generated: {executable_path}"
-                )
-                if os.path.exists(executable_path):
-                    logger.info("Launching the game with subprocess Popen")
-                    subprocess.Popen(["open", executable_path])
-                else:
-                    logger.info("The game executable path does not exist")
-                    show_warning(
-                        text="Error Starting the Game",
-                        information=(
-                            "RimSort could not start RimWorld as the game executable does "
-                            f"not exist at the specified path: {executable_path}. Please check "
-                            "that this directory is correct and the RimWorld game executable "
-                            "exists in it."
-                        ),
-                    )
-            elif system_name == "Linux" or "Windows":
-                try:
-                    logger.info("Trying to create a new subprocess process group")
-                    subprocess.CREATE_NEW_PROCESS_GROUP
-                except AttributeError:
-                    # not Windows, so assume POSIX; if not, we'll get a usable exception
-                    executable_path = os.path.join(game_path, "RimWorldLinux")
-                    logger.info(
-                        f"Path to game executable for Linux generated: {executable_path}"
-                    )
-                    if os.path.exists(executable_path):
-                        logger.info("Launching the game with subprocess Popen")
-                        p = subprocess.Popen([executable_path], start_new_session=True)
-                    else:
-                        logger.info("The game executable path does not exist")
-                        show_warning(
-                            text="Error Starting the Game",
-                            information=(
-                                "RimSort could not start RimWorld as the game executable does "
-                                f"not exist at the specified path: {executable_path}. Please check "
-                                "that this directory is correct and the RimWorld game executable "
-                                "exists in it."
-                            ),
-                        )
-                else:
-                    # Windows
-                    executable_path = os.path.join(game_path, "RimWorldWin64.exe")
-                    logger.info(
-                        f"Path to game executable for Windows generated: {executable_path}"
-                    )
-                    if os.path.exists(executable_path):
-                        logger.info("Launching the game with subprocess Popen")
-                        p = subprocess.Popen(
-                            [executable_path],
-                            creationflags=subprocess.CREATE_NEW_PROCESS_GROUP,
-                        )
-                    else:
-                        logger.info("The game executable path does not exist")
-                        show_warning(
-                            text="Error Starting the Game",
-                            information=(
-                                "RimSort could not start RimWorld as the game executable does "
-                                f"not exist at the specified path: {executable_path}. Please check "
-                                "that this directory is correct and the RimWorld game executable "
-                                "exists in it."
-                            ),
-                        )
-            else:
-                logger.error("Unable to launch the game on an unknown system")
-                print("Unknown System")  # TODO
-        else:
-            logger.error("The path to the game folder is empty")
-            show_warning(
-                text="Error Starting the Game",
-                information=(
-                    "RimSort could not start RimWorld as the game folder is empty or invalid: [{game_path}] "
-                    "Please check that the game folder is properly set and that the RimWorld executable "
-                    "exists in it."
-                ),
-            )
-=======
->>>>>>> 51be6a87
 
     def refresh_cache_calculations(self) -> None:
         """
@@ -443,15 +349,9 @@
             # Insert mod data into list
             self.repopulate_lists()
         else:
-<<<<<<< HEAD
             self._insert_data_into_lists({}, {})
             logger.warning(
                 "Essential paths have not been set. Passing refresh and resetting mod lists"
-=======
-            logger.warning("Essential paths have not been set. Passing refresh")
-            show_warning(
-                "Please remember to set the Game Install and Mods Config folder."
->>>>>>> 51be6a87
             )
 
     def _do_clear(self) -> None:
@@ -546,13 +446,9 @@
 
         logger.info(f"Sorted tier one mods: {len(reordered_tier_one_sorted_with_data)}")
         logger.info(f"Sorted tier two mods: {len(reordered_tier_two_sorted_with_data)}")
-<<<<<<< HEAD
         logger.info(
             f"Sorted tier three mods: {len(reordered_tier_three_sorted_with_data)}"
         )
-=======
-        logger.info(f"Sorted tier three mods: {len(reordered_tier_three_sorted_with_data)}")
->>>>>>> 51be6a87
 
         # Add Tier 1, 2, 3 in order
         combined_mods = {}
@@ -575,7 +471,6 @@
         file_path = QFileDialog.getOpenFileName(
             caption="Open Mod List", filter="XML (*.xml)"
         )
-<<<<<<< HEAD
         logger.info(f"Selected path: {file_path[0]}")
         if file_path[0]:
             logger.info(f"Trying to import mods list from XML: {file_path}")
@@ -586,21 +481,12 @@
             self._insert_data_into_lists(active_mods_data, inactive_mods_data)
         else:
             logger.info("User pressed cancel, passing")
-=======
-        logger.info(f"Trying to import mods list from XML: {file_path}")
-        active_mods_data, inactive_mods_data = get_active_inactive_mods(
-            file_path[0], self.all_mods_with_dependencies
-        )
-        logger.info("Got new mods according to imported XML")
-        self._insert_data_into_lists(active_mods_data, inactive_mods_data)
->>>>>>> 51be6a87
 
     def _do_export(self) -> None:
         """
         Export the current list of active mods to a user-designated
         file. The current list does not need to have been saved.
         """
-<<<<<<< HEAD
         logger.info("Opening file dialog to specify output file")
         file_path = QFileDialog.getSaveFileName(
             caption="Save Mod List", selectedFilter="xml"
@@ -630,25 +516,6 @@
                 logger.error("Could not export active mods")
         else:
             logger.info("User pressed cancel, passing")
-=======
-        logger.info("Exporting current active mods to ModsConfig.xml format")
-        active_mods = [
-            mod_item.package_id.lower()
-            for mod_item in self.active_mods_panel.active_mods_list.get_list_items()
-        ]
-        logger.info(f"Collected {len(active_mods)} active mods for export")
-        logger.info("Getting current ModsConfig.xml to use as a reference format")
-        mods_config_data = xml_path_to_json(self.game_configuration.get_config_path())
-        if self._validate_mods_config_format(mods_config_data):
-            logger.info("Successfully got ModsConfig.xml data. Overwriting with current active mods")
-            mods_config_data["ModsConfigData"]["activeMods"]["li"] = active_mods
-            file_path = QFileDialog.getSaveFileName(caption="Save Mod List", selectedFilter="xml")
-            logger.info(f"Saving generated ModsConfig.xml to selected path: {file_path}")
-            json_to_xml_write(mods_config_data, file_path[0])
-        else:
-            logger.error("Could not export active mods")
-        logger.info("Finished exporting active mods")
->>>>>>> 51be6a87
 
     def _do_save(self) -> None:
         """
@@ -661,7 +528,6 @@
         ]
         logger.info(f"Collected {len(active_mods)} active mods for saving")
         mods_config_data = xml_path_to_json(self.game_configuration.get_config_path())
-<<<<<<< HEAD
         if validate_mods_config_format(mods_config_data):
             logger.info(
                 "Successfully got ModsConfig.xml data. Overwriting with current active mods"
@@ -673,37 +539,11 @@
         else:
             logger.error("Could not save active mods")
         logger.info("Finished saving active mods")
-=======
-        if self._validate_mods_config_format(mods_config_data):
-            logger.info("Successfully got ModsConfig.xml data. Overwriting with current active mods")
-            mods_config_data["ModsConfigData"]["activeMods"]["li"] = active_mods
-            json_to_xml_write(mods_config_data, self.game_configuration.get_config_path())
-        else:
-            logger.error("Could not save active mods")
-        logger.info("Finished saving active mods")
-
-    def _validate_mods_config_format(self, mods_config_data: Dict[str, Any]) -> bool:
-        """
-        Return True if the ModsConfig is in the expected format, otherwise False.
-        """
-        logger.info(f"Validating mods config: {mods_config_data}")
-        if mods_config_data:
-            if mods_config_data.get("ModsConfigData"):
-                if mods_config_data["ModsConfigData"].get("activeMods"):
-                    if mods_config_data["ModsConfigData"]["activeMods"].get("li"):
-                        logger.info("ModsConfig.xml is properly formatted")
-                        return True
-            logger.error(f"Invalid ModsConfig.xml format: {mods_config_data}")
-        else:
-            logger.error(f"Empty mods config data: {mods_config_data}")
-        return False
->>>>>>> 51be6a87
 
     def _do_restore(self) -> None:
         """
         Method to restore the mod lists to the last saved state.
         """
-<<<<<<< HEAD
         if self.active_mods_data_restore_state and self.active_mods_data_restore_state:
             logger.info(
                 f"Restoring cached mod lists with active list [{len(self.active_mods_data_restore_state)}] and inactive list [{len(self.inactive_mods_data_restore_state)}]"
@@ -715,10 +555,4 @@
         else:
             logger.warning(
                 "Cached mod lists for restore function not set as client started improperly. Passing on restore"
-            )
-=======
-        logger.info("Restoring cached mod lists")
-        self._insert_data_into_lists(
-            self.active_mods_data_restore_state, self.inactive_mods_data_restore_state
-        )
->>>>>>> 51be6a87
+            )