--- conflicted
+++ resolved
@@ -57,7 +57,7 @@
         logger.info("Finished InactiveModList initialization")
 
     def change_mod_num_display(self, count: str) -> None:
-<<<<<<< HEAD
+        logger.info(f"Inactive mod count changed to: {count}")
         self.num_mods.setText(f"Inactive [{count}]")
 
     def clear_inactive_mods_search(self):
@@ -71,8 +71,4 @@
         if pattern != "":
             for mod_item in self.inactive_mods_list.get_list_items():
                 if not mod_item["name"].lower().contains(pattern.lower()):
-                    mod_item.hide()
-=======
-        logger.info(f"Inactive mod count changed to: {count}")
-        self.num_mods.setText(f"Inactive [{count}]")
->>>>>>> 5590ad10
+                    mod_item.hide()